--- conflicted
+++ resolved
@@ -22,11 +22,7 @@
       - name: Set up Go
         uses: actions/setup-go@v4
         with:
-<<<<<<< HEAD
           go-version: '1.21'  # Ensure this matches your project's Go version
-=======
-          go-version: '1.24.0'  # Ensure this matches your project's Go version
->>>>>>> 8a773998
 
       - name: Install Protobuf Compiler and Plugins
         run: |
