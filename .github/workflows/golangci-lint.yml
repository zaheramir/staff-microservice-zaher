--- conflicted
+++ resolved
@@ -15,11 +15,7 @@
     name: Lint Code with GolangCI-Lint
     runs-on: ubuntu-latest
 
-<<<<<<< HEAD
-    env: 
-=======
     env:  
->>>>>>> 97a624ae
       GO_VERSION: '1.24'
       GRPC_PORT: '50053'  
       AUTH_ISSUER: 'http://auth.BetterGR.org'  
@@ -44,7 +40,7 @@
       - name: Run GolangCI-Lint
         run: golangci-lint run --timeout=5m
 
-      - name: Setup Test Database  
+      - name: Setup Test Database
         run: |
           sudo apt-get install -y postgresql
           sudo systemctl start postgresql
@@ -52,11 +48,7 @@
           sudo -u postgres psql -d bettergr -c "CREATE TABLE courses (id SERIAL PRIMARY KEY, name TEXT NOT NULL);"
 
       - name: Run Makefile Test with Environment Variables
-<<<<<<< HEAD
-        env:
-=======
-        env: 
->>>>>>> 97a624ae
+        env:  
           GRPC_PORT: '50053'  
           AUTH_ISSUER: 'http://auth.BetterGR.org'  
           DSN: 'postgres://postgres:bettergr2425@localhost:5432/bettergr?sslmode=disable'  
